--- conflicted
+++ resolved
@@ -21,17 +21,10 @@
 from collections import defaultdict
 from diffusers import StableDiffusionControlNetPipeline
 from diffusers import ControlNetModel, UniPCMultistepScheduler
-<<<<<<< HEAD
-from utils.stable_diffusion_controlnet_inpaint import (
-    StableDiffusionControlNetInpaintPipeline,
-)
-
-=======
 
 from utils.stable_diffusion_controlnet import ControlNetModel2
 from utils.stable_diffusion_controlnet_inpaint import StableDiffusionControlNetInpaintPipeline, \
     StableDiffusionControlNetInpaintMixingPipeline, prepare_mask_image
->>>>>>> f123c475
 # need the latest transformers
 # pip install git+https://github.com/huggingface/transformers.git
 from transformers import AutoProcessor, Blip2ForConditionalGeneration
@@ -224,14 +217,9 @@
                     .unsqueeze(3)
                 )
             else:
-<<<<<<< HEAD
                 curr_layer.weight.data += (
                     multiplier * alpha * torch.mm(weight_up, weight_down)
                 )
-=======
-                curr_layer.weight.data += multiplier * \
-                                          alpha * torch.mm(weight_up, weight_down)
->>>>>>> f123c475
     else:
         for ckptpath in checkpoint_path:
             state_dict = load_file(ckptpath, device=device)
@@ -292,22 +280,14 @@
                         .unsqueeze(3)
                     )
                 else:
-<<<<<<< HEAD
                     curr_layer.weight.data += (
                         multiplier * alpha * torch.mm(weight_up, weight_down)
                     )
-=======
-                    curr_layer.weight.data += multiplier * \
-                                              alpha * torch.mm(weight_up, weight_down)
->>>>>>> f123c475
     return pipeline
 
 
 def make_inpaint_condition(image, image_mask):
-    # image = np.array(image.convert("RGB")).astype(np.float32) / 255.0
     image = image / 255.0
-    # print("img", image.max(), image.min(), image_mask.max(), image_mask.min())
-    # image_mask = np.array(image_mask.convert("L"))
     assert (
         image.shape[0:1] == image_mask.shape[0:1]
     ), "image and image_mask must have the same image size"
@@ -317,7 +297,6 @@
     return image
 
 
-<<<<<<< HEAD
 def obtain_generation_model(
     base_model_path,
     lora_model_path,
@@ -328,16 +307,8 @@
 ):
     controlnet = []
     controlnet.append(
-        ControlNetModel.from_pretrained(controlnet_path, torch_dtype=torch.float16)
+        ControlNetModel2.from_pretrained(controlnet_path, torch_dtype=torch.float16)
     )  # sam control
-=======
-def obtain_generation_model(base_model_path, lora_model_path, controlnet_path, generation_only=False,
-                            extra_inpaint=True,
-                            lora_weight=1.0):
-    controlnet = []
-    controlnet.append(ControlNetModel2.from_pretrained(
-        controlnet_path, torch_dtype=torch.float16))  # sam control
->>>>>>> f123c475
     if (not generation_only) and extra_inpaint:  # inpainting control
         print("Warning: ControlNet based inpainting model only support SD1.5 for now.")
         controlnet.append(
@@ -354,20 +325,12 @@
             safety_checker=None,
         )
     else:
-<<<<<<< HEAD
         pipe = StableDiffusionControlNetInpaintPipeline.from_pretrained(
             base_model_path,
             controlnet=controlnet,
             torch_dtype=torch.float16,
             safety_checker=None,
-=======
-        pipe = StableDiffusionControlNetInpaintMixingPipeline.from_pretrained(
-            base_model_path, controlnet=controlnet, torch_dtype=torch.float16, safety_checker=None,
->>>>>>> f123c475
-        )
-        # pipe = StableDiffusionControlNetInpaintPipeline.from_pretrained(
-        #     base_model_path, controlnet=controlnet, torch_dtype=torch.float16, safety_checker=None
-        # )
+        )
     if lora_model_path is not None:
         pipe = load_lora_weights(
             pipe, [lora_model_path], lora_weight, "cpu", torch.float32
@@ -382,19 +345,13 @@
 
 
 def obtain_tile_model(base_model_path, lora_model_path, lora_weight=1.0):
-<<<<<<< HEAD
-    controlnet = ControlNetModel.from_pretrained(
+    controlnet = ControlNetModel2.from_pretrained(
         "lllyasviel/control_v11f1e_sd15_tile", torch_dtype=torch.float16
     )  # tile controlnet
     if (
         base_model_path == "runwayml/stable-diffusion-v1-5"
         or base_model_path == "stabilityai/stable-diffusion-2-inpainting"
     ):
-=======
-    controlnet = ControlNetModel2.from_pretrained(
-        'lllyasviel/control_v11f1e_sd15_tile', torch_dtype=torch.float16)  # tile controlnet
-    if base_model_path == 'runwayml/stable-diffusion-v1-5' or base_model_path == 'stabilityai/stable-diffusion-2-inpainting':
->>>>>>> f123c475
         print("base_model_path", base_model_path)
         pipe = StableDiffusionControlNetInpaintPipeline.from_pretrained(
             "runwayml/stable-diffusion-v1-5",
@@ -403,20 +360,12 @@
             safety_checker=None,
         )
     else:
-<<<<<<< HEAD
         pipe = StableDiffusionControlNetInpaintPipeline.from_pretrained(
             base_model_path,
             controlnet=controlnet,
             torch_dtype=torch.float16,
             safety_checker=None,
-=======
-        pipe = StableDiffusionControlNetInpaintMixingPipeline.from_pretrained(
-            base_model_path, controlnet=controlnet, torch_dtype=torch.float16, safety_checker=None,
->>>>>>> f123c475
-        )
-        # pipe = StableDiffusionControlNetInpaintPipeline.from_pretrained(
-        #     base_model_path, controlnet=controlnet, torch_dtype=torch.float16, safety_checker=None
-        # )
+        )
     if lora_model_path is not None:
         pipe = load_lora_weights(
             pipe, [lora_model_path], lora_weight, "cpu", torch.float32
@@ -457,7 +406,6 @@
 
 
 class EditAnythingLoraModel:
-<<<<<<< HEAD
     def __init__(
         self,
         base_model_path="../chilloutmix_NiPrunedFp32Fix",
@@ -471,24 +419,9 @@
         extra_inpaint=True,
         tile_model=None,
         lora_weight=1.0,
+        alpha_mixing=None,
         mask_predictor=None,
     ):
-=======
-    def __init__(self,
-                 base_model_path='../chilloutmix_NiPrunedFp32Fix',
-                 lora_model_path='../40806/mix4', use_blip=True,
-                 blip_processor=None,
-                 blip_model=None,
-                 sam_generator=None,
-                 controlmodel_name='LAION Pretrained(v0-4)-SD15',
-                 # used when the base model is not an inpainting model.
-                 extra_inpaint=True,
-                 tile_model=None,
-                 lora_weight=1.0,
-                 alpha_mixing=None,
-                 mask_predictor=None
-                 ):
->>>>>>> f123c475
         self.device = device
         self.use_blip = use_blip
 
@@ -498,7 +431,6 @@
         self.lora_model_path = lora_model_path
         self.defalut_enable_all_generate = False
         self.extra_inpaint = extra_inpaint
-<<<<<<< HEAD
         self.last_ref_infer = False
         self.pipe = obtain_generation_model(
             base_model_path,
@@ -509,13 +441,6 @@
             lora_weight=lora_weight,
         )
         # self.pipe.load_textual_inversion("textual_inversion_cat/learned_embeds.bin")
-=======
-
-        self.pipe = obtain_generation_model(
-            base_model_path, lora_model_path, self.default_controlnet_path, generation_only=False,
-            extra_inpaint=extra_inpaint, lora_weight=lora_weight)
-
->>>>>>> f123c475
         # Segment-Anything init.
         self.sam_generator, self.mask_predictor = init_sam_model(
             sam_generator, mask_predictor
@@ -558,12 +483,7 @@
     def get_click_mask(self, image, clicked_points):
         self.mask_predictor.set_image(image)
         # Separate the points and labels
-<<<<<<< HEAD
         points, labels = zip(*[(point[:2], point[2]) for point in clicked_points])
-=======
-        points, labels = zip(*[(point[:2], point[2])
-                               for point in clicked_points])
->>>>>>> f123c475
 
         # Convert the points and labels to numpy arrays
         input_point = np.array(points)
@@ -626,17 +546,11 @@
 
         # Combine the edited_image and the mask_image using cv2.addWeighted()
         overlay_image = cv2.addWeighted(
-<<<<<<< HEAD
             edited_image,
             opacity_edited,
             (mask_image * np.array([0 / 255, 255 / 255, 0 / 255])).astype(np.uint8),
             opacity_mask,
             0,
-=======
-            edited_image, opacity_edited,
-            (mask_image * np.array([0 / 255, 255 / 255, 0 / 255])).astype(np.uint8),
-            opacity_mask, 0
->>>>>>> f123c475
         )
 
         return (
@@ -646,7 +560,6 @@
         )
 
     @torch.inference_mode()
-<<<<<<< HEAD
     def process(
         self,
         source_image,
@@ -667,6 +580,8 @@
         enable_tile=True,
         refine_alignment_ratio=None,
         refine_image_resolution=None,
+        alpha_weight=0.5,
+        use_scale_map=False,
         condition_model=None,
         ref_image=None,
         attention_auto_machine_weight=1.0,
@@ -681,17 +596,6 @@
     ):
 
         if condition_model is None or condition_model == "EditAnything":
-=======
-    def process(self, source_image, enable_all_generate, mask_image,
-                control_scale,
-                enable_auto_prompt, a_prompt, n_prompt,
-                num_samples, image_resolution, detect_resolution,
-                ddim_steps, guess_mode, scale, seed, eta,
-                enable_tile=True, refine_alignment_ratio=None, refine_image_resolution=None, alpha_weight=0.5,
-                use_scale_map=False, condition_model=None):
-
-        if condition_model is None:
->>>>>>> f123c475
             this_controlnet_path = self.default_controlnet_path
         else:
             this_controlnet_path = condition_model
@@ -703,7 +607,6 @@
         if mask_image is None:
             if enable_all_generate != self.defalut_enable_all_generate:
                 self.pipe = obtain_generation_model(
-<<<<<<< HEAD
                     self.base_model_path,
                     self.lora_model_path,
                     this_controlnet_path,
@@ -720,17 +623,6 @@
                 mask_image = (
                     np.ones((input_image.shape[0], input_image.shape[1], 3)) * 255
                 )
-=======
-                    self.base_model_path, self.lora_model_path, this_controlnet_path, enable_all_generate,
-                    self.extra_inpaint)
-
-                self.defalut_enable_all_generate = enable_all_generate
-            if enable_all_generate:
-                print("source_image",
-                      source_image["mask"].shape, input_image.shape, )
-                mask_image = np.ones(
-                    (input_image.shape[0], input_image.shape[1], 3)) * 255
->>>>>>> f123c475
             else:
                 mask_image = source_image["mask"]
         else:
@@ -744,17 +636,12 @@
             )
             print("Change condition model to:", this_controlnet_path)
             self.pipe = obtain_generation_model(
-<<<<<<< HEAD
                 self.base_model_path,
                 self.lora_model_path,
                 this_controlnet_path,
                 enable_all_generate,
                 self.extra_inpaint,
             )
-=======
-                self.base_model_path, self.lora_model_path, this_controlnet_path, enable_all_generate,
-                self.extra_inpaint)
->>>>>>> f123c475
             self.default_controlnet_path = this_controlnet_path
             torch.cuda.empty_cache()
         if self.last_ref_infer and ref_image is None:
@@ -838,7 +725,6 @@
             )
             prompt_embeds = torch.cat([prompt_embeds] * num_samples, dim=0)
             negative_prompt_embeds = torch.cat(
-<<<<<<< HEAD
                 [negative_prompt_embeds] * num_samples, dim=0
             )
 
@@ -847,12 +733,6 @@
                 if ref_image is not None:
                     print("Not support yet.")
                     return
-=======
-                [negative_prompt_embeds] * num_samples, dim=0)
-            if enable_all_generate and self.extra_inpaint:
-                self.pipe.safety_checker = lambda images, clip_input: (
-                    images, False)
->>>>>>> f123c475
                 x_samples = self.pipe(
                     prompt_embeds=prompt_embeds,
                     negative_prompt_embeds=negative_prompt_embeds,
@@ -864,10 +744,7 @@
                     image=[control.type(torch.float16)],
                     controlnet_conditioning_scale=[float(control_scale)],
                     guidance_scale=scale,
-<<<<<<< HEAD
                     guess_mode=guess_mode,
-=======
->>>>>>> f123c475
                 ).images
             else:
                 multi_condition_image = []
@@ -881,36 +758,8 @@
                     inpaint_image = make_inpaint_condition(img, mask_image_tmp)
                     multi_condition_image.append(inpaint_image.type(torch.float16))
                     multi_condition_scale.append(1.0)
-<<<<<<< HEAD
                     if ref_image is not None:
                         ref_multi_condition_scale.append(float(ref_inpaint_scale))
-
-                x_samples = self.pipe(
-                    image=img,
-                    mask_image=mask_image,
-                    prompt_embeds=prompt_embeds,
-                    negative_prompt_embeds=negative_prompt_embeds,
-                    num_images_per_prompt=num_samples,
-                    num_inference_steps=ddim_steps,
-                    generator=generator,
-                    controlnet_conditioning_image=multi_condition_image,
-                    height=H,
-                    width=W,
-                    controlnet_conditioning_scale=multi_condition_scale,
-                    guidance_scale=scale,
-                    ref_image=ref_image,
-                    ref_mask=ref_mask,
-                    ref_prompt=ref_prompt,
-                    attention_auto_machine_weight=attention_auto_machine_weight,
-                    gn_auto_machine_weight=gn_auto_machine_weight,
-                    style_fidelity=style_fidelity,
-                    reference_attn=reference_attn,
-                    reference_adain=reference_adain,
-                    ref_controlnet_conditioning_scale=ref_multi_condition_scale,
-                    guess_mode=guess_mode,
-                ).images
-=======
-
                 if use_scale_map:
                     scale_map_tmp = source_image["mask"]
                     tmp = HWC3(scale_map_tmp.astype(np.uint8))
@@ -942,7 +791,8 @@
                     x_samples = self.pipe(
                         image=img,
                         mask_image=mask_image,
-                        prompt_embeds=prompt_embeds, negative_prompt_embeds=negative_prompt_embeds,
+                        prompt_embeds=prompt_embeds,
+                        negative_prompt_embeds=negative_prompt_embeds,
                         num_images_per_prompt=num_samples,
                         num_inference_steps=ddim_steps,
                         generator=generator,
@@ -951,8 +801,17 @@
                         width=W,
                         controlnet_conditioning_scale=multi_condition_scale,
                         guidance_scale=scale,
+                        ref_image=ref_image,
+                        ref_mask=ref_mask,
+                        ref_prompt=ref_prompt,
+                        attention_auto_machine_weight=attention_auto_machine_weight,
+                        gn_auto_machine_weight=gn_auto_machine_weight,
+                        style_fidelity=style_fidelity,
+                        reference_attn=reference_attn,
+                        reference_adain=reference_adain,
+                        ref_controlnet_conditioning_scale=ref_multi_condition_scale,
+                        guess_mode=guess_mode,
                     ).images
->>>>>>> f123c475
             results = [x_samples[i] for i in range(num_samples)]
 
             results_tile = []
@@ -971,24 +830,6 @@
                             interpolation=cv2.INTER_LINEAR,
                         )
                         mask_image_tile = Image.fromarray(mask_image_tile)
-<<<<<<< HEAD
-                    x_samples_tile = self.tile_pipe(
-                        image=img_tile,
-                        mask_image=mask_image_tile,
-                        prompt_embeds=prompt_embeds,
-                        negative_prompt_embeds=negative_prompt_embeds,
-                        num_images_per_prompt=1,
-                        num_inference_steps=ddim_steps,
-                        generator=generator,
-                        controlnet_conditioning_image=img_tile,
-                        height=img_tile.size[1],
-                        width=img_tile.size[0],
-                        controlnet_conditioning_scale=1.0,
-                        alignment_ratio=refine_alignment_ratio,
-                        guidance_scale=scale,
-                        guess_mode=guess_mode,
-                    ).images
-=======
                     if isinstance(self.pipe, StableDiffusionControlNetInpaintMixingPipeline):
                         x_samples_tile = self.tile_pipe(
                             image=img_tile,
@@ -1010,7 +851,8 @@
                         x_samples_tile = self.tile_pipe(
                             image=img_tile,
                             mask_image=mask_image_tile,
-                            prompt_embeds=prompt_embeds, negative_prompt_embeds=negative_prompt_embeds,
+                            prompt_embeds=prompt_embeds, 
+                            negative_prompt_embeds=negative_prompt_embeds,
                             num_images_per_prompt=1,
                             num_inference_steps=ddim_steps,
                             generator=generator,
@@ -1020,8 +862,8 @@
                             controlnet_conditioning_scale=1.0,
                             alignment_ratio=refine_alignment_ratio,
                             guidance_scale=scale,
+                            guess_mode=guess_mode,
                         ).images
->>>>>>> f123c475
                     results_tile += x_samples_tile
 
         return results_tile, results, [full_segmask, mask_image], postive_prompt
