--- conflicted
+++ resolved
@@ -400,11 +400,8 @@
         if mask_image is None:
             if enable_all_generate != self.defalut_enable_all_generate:
                 self.pipe = obtain_generation_model(
-<<<<<<< HEAD
                     self.base_model_path, self.lora_model_path, this_controlnet_path, enable_all_generate, self.extra_inpaint)
-=======
-                    self.base_model_path, self.lora_model_path, config_dict[condition_model], enable_all_generate, self.extra_inpaint)
->>>>>>> 10374ef2
+
                 self.defalut_enable_all_generate = enable_all_generate
             if enable_all_generate:
                 print("source_image",
